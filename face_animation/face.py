"""Animated face projection for the social robot."""

from __future__ import annotations

import math
import queue
import random
import threading
import time
from dataclasses import dataclass
from typing import Optional, Tuple

import pygame


@dataclass
class FaceSettings:
    window_size: Tuple[int, int] = (1280, 720)
<<<<<<< HEAD
    display_size: Optional[Tuple[int, int]] = None
    rotation_degrees: int = 0
=======
>>>>>>> 401d7368
    background_color: Tuple[int, int, int] = (8, 10, 26)
    face_color: Tuple[int, int, int] = (255, 221, 176)
    shadow_color: Tuple[int, int, int] = (225, 186, 138)
    eye_color: Tuple[int, int, int] = (245, 245, 255)
    pupil_color: Tuple[int, int, int] = (40, 70, 120)
    mouth_color: Tuple[int, int, int] = (70, 20, 35)
    lip_color: Tuple[int, int, int] = (255, 120, 150)
    fps: int = 60


class FaceAnimator:
    """Real-time face renderer with blinking eyes and lip-sync support."""

    def __init__(self, settings: Optional[FaceSettings] = None) -> None:
        self.settings = settings or FaceSettings()
<<<<<<< HEAD
        self.render_size = self.settings.window_size
        rotation = self.settings.rotation_degrees % 360
        if self.settings.display_size is not None:
            self.window_size = self.settings.display_size
        elif rotation in (90, 270):
            self.window_size = (self.render_size[1], self.render_size[0])
        else:
            self.window_size = self.render_size
        self._rotation_angle = rotation
=======
        self.window_size = self.settings.window_size
>>>>>>> 401d7368

        self._amplitude_queue: "queue.Queue[Tuple[float, float]]" = queue.Queue()
        self._running = threading.Event()
        self._running.set()

        self._current_mouth_level = 0.0
        self._target_mouth_level = 0.0
        self._last_mouth_update = time.monotonic()

        self._eye_open = 1.0
        self._blink_active = False
        self._blink_start = 0.0
        self._blink_duration = 0.12
        self._next_blink_time = self._schedule_next_blink()

        self._pupil_offset = [0.0, 0.0]
        self._pupil_origin = [0.0, 0.0]
        self._pupil_target = self._random_eye_target()
        self._pupil_timer = 0.0
        self._pupil_duration = random.uniform(1.2, 2.4)

        self._breath_phase = 0.0

        self._clock: Optional[pygame.time.Clock] = None
        self._screen: Optional[pygame.Surface] = None
<<<<<<< HEAD
        self._canvas: Optional[pygame.Surface] = None
=======
>>>>>>> 401d7368

    # ------------------------------------------------------------------
    # Animation helpers
    def _schedule_next_blink(self) -> float:
        return time.monotonic() + random.uniform(2.5, 4.5)

    def _random_eye_target(self) -> Tuple[float, float]:
        radius = random.uniform(6, 18)
        angle = random.uniform(0, math.tau)
        return radius * math.cos(angle), radius * math.sin(angle) * 0.6

    def _update_blink(self, dt: float) -> None:
        now = time.monotonic()
        if not self._blink_active and now >= self._next_blink_time:
            self._blink_active = True
            self._blink_start = now
            self._blink_duration = random.uniform(0.09, 0.16)

        if self._blink_active:
            progress = (now - self._blink_start) / self._blink_duration
            if progress >= 1.0:
                self._blink_active = False
                self._eye_open = 1.0
                self._next_blink_time = self._schedule_next_blink()
            else:
                progress = min(max(progress, 0.0), 1.0)
                if progress <= 0.5:
                    self._eye_open = 1.0 - (progress * 2.0)
                else:
                    self._eye_open = (progress - 0.5) * 2.0
                self._eye_open = max(0.0, min(self._eye_open, 1.0))
        else:
            self._eye_open = min(1.0, self._eye_open + dt * 3.5)

    def _update_pupil(self, dt: float) -> None:
        self._pupil_timer += dt
        if self._pupil_timer >= self._pupil_duration:
            self._pupil_origin = list(self._pupil_offset)
            self._pupil_target = self._random_eye_target()
            self._pupil_timer = 0.0
            self._pupil_duration = random.uniform(1.0, 2.2)

        t = min(1.0, self._pupil_timer / self._pupil_duration)
        ease = 0.5 - 0.5 * math.cos(math.pi * t)
        self._pupil_offset[0] = self._pupil_origin[0] + (self._pupil_target[0] - self._pupil_origin[0]) * ease
        self._pupil_offset[1] = self._pupil_origin[1] + (self._pupil_target[1] - self._pupil_origin[1]) * ease

    def _update_breath(self, dt: float) -> None:
        self._breath_phase += dt * 0.6

    def _update_mouth(self, dt: float) -> None:
        now = time.monotonic()
        while not self._amplitude_queue.empty():
            timestamp, amplitude = self._amplitude_queue.get_nowait()
            self._target_mouth_level = max(0.0, min(amplitude, 1.0))
            self._last_mouth_update = timestamp

        if now - self._last_mouth_update > 0.35:
            self._target_mouth_level *= 0.85

        smoothing = min(1.0, dt * 14.0)
        self._current_mouth_level += (self._target_mouth_level - self._current_mouth_level) * smoothing

    # ------------------------------------------------------------------
    # Public API
    def update_amplitude(self, amplitude: float) -> None:
        self._amplitude_queue.put((time.monotonic(), amplitude))

    def stop(self) -> None:
        self._running.clear()

    # ------------------------------------------------------------------
    def _draw_face(self) -> None:
        assert self._screen is not None
<<<<<<< HEAD
        assert self._canvas is not None
        surface = self._canvas
        w, h = surface.get_size()
        settings = self.settings

        surface.fill(settings.background_color)
=======
        w, h = self.window_size
        settings = self.settings

        self._screen.fill(settings.background_color)
>>>>>>> 401d7368

        center_x, center_y = w // 2, h // 2 + int(math.sin(self._breath_phase) * 6)
        face_width = int(w * 0.6)
        face_height = int(h * 0.65)
        face_rect = pygame.Rect(0, 0, face_width, face_height)
        face_rect.center = (center_x, center_y)

        # Draw base head with a subtle shadow for depth
        shadow_rect = face_rect.copy()
        shadow_rect.move_ip(0, int(face_height * 0.04))
<<<<<<< HEAD
        pygame.draw.ellipse(surface, settings.shadow_color, shadow_rect)
        pygame.draw.ellipse(surface, settings.face_color, face_rect)
=======
        pygame.draw.ellipse(self._screen, settings.shadow_color, shadow_rect)
        pygame.draw.ellipse(self._screen, settings.face_color, face_rect)
>>>>>>> 401d7368

        # Eyebrows
        brow_offset_y = int(face_height * 0.18)
        brow_width = int(face_width * 0.32)
        brow_height = int(face_height * 0.06)
        eyebrow_color = (settings.pupil_color[0], settings.pupil_color[1], min(settings.pupil_color[2] + 40, 255))
        for side in (-1, 1):
            brow_rect = pygame.Rect(0, 0, brow_width, brow_height)
            brow_rect.center = (center_x + side * int(face_width * 0.22), center_y - brow_offset_y)
<<<<<<< HEAD
            pygame.draw.rect(surface, eyebrow_color, brow_rect, border_radius=brow_height // 2)
=======
            pygame.draw.rect(self._screen, eyebrow_color, brow_rect, border_radius=brow_height // 2)
>>>>>>> 401d7368

        # Eyes
        eye_offset_x = int(face_width * 0.22)
        eye_offset_y = int(face_height * 0.12)
        eye_radius_x = int(face_width * 0.14)
        eye_radius_y = int(face_height * 0.13)
        pupil_radius = int(eye_radius_x * 0.35)

        for side in (-1, 1):
            eye_center = (
                center_x + side * eye_offset_x,
                center_y - eye_offset_y,
            )
            eye_rect = pygame.Rect(0, 0, eye_radius_x * 2, eye_radius_y * 2)
            eye_rect.center = eye_center
<<<<<<< HEAD
            pygame.draw.ellipse(surface, settings.eye_color, eye_rect)
=======
            pygame.draw.ellipse(self._screen, settings.eye_color, eye_rect)
>>>>>>> 401d7368

            # Eyelid (upper)
            if self._eye_open < 1.0:
                lid_height = int((1.0 - self._eye_open) * eye_radius_y * 2)
                lid_rect = pygame.Rect(eye_rect.left, eye_rect.top, eye_rect.width, lid_height)
<<<<<<< HEAD
                pygame.draw.rect(surface, settings.face_color, lid_rect, border_radius=eye_radius_x)
=======
                pygame.draw.rect(self._screen, settings.face_color, lid_rect, border_radius=eye_radius_x)
>>>>>>> 401d7368

            # Pupil with highlight
            pupil_center = (
                eye_center[0] + int(self._pupil_offset[0] * side),
                eye_center[1] + int(self._pupil_offset[1]) + int((1.0 - self._eye_open) * eye_radius_y * 0.4),
            )
<<<<<<< HEAD
            pygame.draw.circle(surface, settings.pupil_color, pupil_center, pupil_radius)
            highlight = pygame.Rect(0, 0, pupil_radius // 2, pupil_radius // 2)
            highlight.center = (pupil_center[0] - pupil_radius // 2, pupil_center[1] - pupil_radius // 2)
            pygame.draw.ellipse(surface, (255, 255, 255), highlight)
=======
            pygame.draw.circle(self._screen, settings.pupil_color, pupil_center, pupil_radius)
            highlight = pygame.Rect(0, 0, pupil_radius // 2, pupil_radius // 2)
            highlight.center = (pupil_center[0] - pupil_radius // 2, pupil_center[1] - pupil_radius // 2)
            pygame.draw.ellipse(self._screen, (255, 255, 255), highlight)
>>>>>>> 401d7368

            # Lower lid to soften when blinking
            if self._eye_open < 0.9:
                lower_lid_height = int((1.0 - self._eye_open) * eye_radius_y)
                lower_rect = pygame.Rect(
                    eye_rect.left,
                    eye_rect.bottom - lower_lid_height,
                    eye_rect.width,
                    lower_lid_height,
                )
<<<<<<< HEAD
                pygame.draw.rect(surface, settings.face_color, lower_rect, border_radius=eye_radius_x)
=======
                pygame.draw.rect(self._screen, settings.face_color, lower_rect, border_radius=eye_radius_x)
>>>>>>> 401d7368

        # Mouth
        mouth_width = int(face_width * 0.42)
        mouth_min_height = int(face_height * 0.05)
        mouth_max_height = int(face_height * 0.22)
        openness = self._current_mouth_level ** 0.7
        mouth_height = max(mouth_min_height, int(mouth_min_height + openness * (mouth_max_height - mouth_min_height)))
        mouth_rect = pygame.Rect(0, 0, mouth_width, mouth_height)
        mouth_rect.center = (center_x, center_y + int(face_height * 0.24))

<<<<<<< HEAD
        pygame.draw.rect(surface, settings.lip_color, mouth_rect.inflate(0, int(face_height * 0.02)), border_radius=mouth_width // 2)
        pygame.draw.rect(surface, settings.mouth_color, mouth_rect, border_radius=mouth_width // 2)
=======
        pygame.draw.rect(self._screen, settings.lip_color, mouth_rect.inflate(0, int(face_height * 0.02)), border_radius=mouth_width // 2)
        pygame.draw.rect(self._screen, settings.mouth_color, mouth_rect, border_radius=mouth_width // 2)
>>>>>>> 401d7368

        # Inner mouth shading and teeth indicator
        inner_height = max(6, int(mouth_height * 0.55))
        inner_rect = pygame.Rect(0, 0, int(mouth_width * 0.82), inner_height)
        inner_rect.center = (mouth_rect.centerx, mouth_rect.centery - inner_height // 4)
<<<<<<< HEAD
        pygame.draw.rect(surface, (25, 10, 18), inner_rect, border_radius=inner_rect.height // 2)
=======
        pygame.draw.rect(self._screen, (25, 10, 18), inner_rect, border_radius=inner_rect.height // 2)
>>>>>>> 401d7368

        if openness < 0.35:
            lip_line = pygame.Rect(0, 0, int(mouth_width * 0.9), max(2, mouth_height // 6))
            lip_line.center = mouth_rect.center
<<<<<<< HEAD
            pygame.draw.rect(surface, (240, 210, 220), lip_line, border_radius=lip_line.height // 2)
=======
            pygame.draw.rect(self._screen, (240, 210, 220), lip_line, border_radius=lip_line.height // 2)
>>>>>>> 401d7368
        else:
            teeth_height = max(4, int(mouth_height * 0.25))
            teeth_rect = pygame.Rect(0, 0, int(mouth_width * 0.78), teeth_height)
            teeth_rect.midtop = (mouth_rect.centerx, mouth_rect.top + teeth_height)
<<<<<<< HEAD
            pygame.draw.rect(surface, (245, 244, 250), teeth_rect, border_radius=teeth_height // 2)
=======
            pygame.draw.rect(self._screen, (245, 244, 250), teeth_rect, border_radius=teeth_height // 2)
>>>>>>> 401d7368

            tongue_height = max(6, int(mouth_height * 0.3))
            tongue_rect = pygame.Rect(0, 0, int(mouth_width * 0.7), tongue_height)
            tongue_rect.midbottom = (mouth_rect.centerx, mouth_rect.bottom - max(2, tongue_height // 4))
<<<<<<< HEAD
            pygame.draw.rect(surface, (255, 105, 140), tongue_rect, border_radius=tongue_height // 2)

        final_surface = surface
        if self._rotation_angle % 360 != 0:
            final_surface = pygame.transform.rotate(surface, self._rotation_angle)

        if final_surface.get_size() != self.window_size:
            final_surface = pygame.transform.smoothscale(final_surface, self.window_size)

        self._screen.fill(settings.background_color)
        dest_rect = final_surface.get_rect(center=(self.window_size[0] // 2, self.window_size[1] // 2))
        self._screen.blit(final_surface, dest_rect)
=======
            pygame.draw.rect(self._screen, (255, 105, 140), tongue_rect, border_radius=tongue_height // 2)
>>>>>>> 401d7368

    # ------------------------------------------------------------------
    def run(self) -> None:
        pygame.init()
        pygame.display.set_caption("Robot Face")
        self._screen = pygame.display.set_mode(self.window_size)
<<<<<<< HEAD
        self._canvas = pygame.Surface(self.render_size).convert_alpha()
=======
>>>>>>> 401d7368
        self._clock = pygame.time.Clock()

        while self._running.is_set():
            dt = self._clock.tick(self.settings.fps) / 1000.0

            for event in pygame.event.get():
                if event.type == pygame.QUIT:
                    self.stop()
                elif event.type == pygame.KEYDOWN and event.key == pygame.K_ESCAPE:
                    self.stop()

            self._update_blink(dt)
            self._update_pupil(dt)
            self._update_breath(dt)
            self._update_mouth(dt)

            self._draw_face()
            pygame.display.flip()

        pygame.quit()


__all__ = ["FaceAnimator", "FaceSettings"]<|MERGE_RESOLUTION|>--- conflicted
+++ resolved
@@ -15,12 +15,10 @@
 
 @dataclass
 class FaceSettings:
+    """Settings for the animated face display."""
     window_size: Tuple[int, int] = (1280, 720)
-<<<<<<< HEAD
     display_size: Optional[Tuple[int, int]] = None
     rotation_degrees: int = 0
-=======
->>>>>>> 401d7368
     background_color: Tuple[int, int, int] = (8, 10, 26)
     face_color: Tuple[int, int, int] = (255, 221, 176)
     shadow_color: Tuple[int, int, int] = (225, 186, 138)
@@ -36,7 +34,6 @@
 
     def __init__(self, settings: Optional[FaceSettings] = None) -> None:
         self.settings = settings or FaceSettings()
-<<<<<<< HEAD
         self.render_size = self.settings.window_size
         rotation = self.settings.rotation_degrees % 360
         if self.settings.display_size is not None:
@@ -46,9 +43,6 @@
         else:
             self.window_size = self.render_size
         self._rotation_angle = rotation
-=======
-        self.window_size = self.settings.window_size
->>>>>>> 401d7368
 
         self._amplitude_queue: "queue.Queue[Tuple[float, float]]" = queue.Queue()
         self._running = threading.Event()
@@ -74,10 +68,7 @@
 
         self._clock: Optional[pygame.time.Clock] = None
         self._screen: Optional[pygame.Surface] = None
-<<<<<<< HEAD
         self._canvas: Optional[pygame.Surface] = None
-=======
->>>>>>> 401d7368
 
     # ------------------------------------------------------------------
     # Animation helpers
@@ -152,19 +143,12 @@
     # ------------------------------------------------------------------
     def _draw_face(self) -> None:
         assert self._screen is not None
-<<<<<<< HEAD
         assert self._canvas is not None
         surface = self._canvas
         w, h = surface.get_size()
         settings = self.settings
 
         surface.fill(settings.background_color)
-=======
-        w, h = self.window_size
-        settings = self.settings
-
-        self._screen.fill(settings.background_color)
->>>>>>> 401d7368
 
         center_x, center_y = w // 2, h // 2 + int(math.sin(self._breath_phase) * 6)
         face_width = int(w * 0.6)
@@ -175,13 +159,8 @@
         # Draw base head with a subtle shadow for depth
         shadow_rect = face_rect.copy()
         shadow_rect.move_ip(0, int(face_height * 0.04))
-<<<<<<< HEAD
         pygame.draw.ellipse(surface, settings.shadow_color, shadow_rect)
         pygame.draw.ellipse(surface, settings.face_color, face_rect)
-=======
-        pygame.draw.ellipse(self._screen, settings.shadow_color, shadow_rect)
-        pygame.draw.ellipse(self._screen, settings.face_color, face_rect)
->>>>>>> 401d7368
 
         # Eyebrows
         brow_offset_y = int(face_height * 0.18)
@@ -191,11 +170,7 @@
         for side in (-1, 1):
             brow_rect = pygame.Rect(0, 0, brow_width, brow_height)
             brow_rect.center = (center_x + side * int(face_width * 0.22), center_y - brow_offset_y)
-<<<<<<< HEAD
             pygame.draw.rect(surface, eyebrow_color, brow_rect, border_radius=brow_height // 2)
-=======
-            pygame.draw.rect(self._screen, eyebrow_color, brow_rect, border_radius=brow_height // 2)
->>>>>>> 401d7368
 
         # Eyes
         eye_offset_x = int(face_width * 0.22)
@@ -211,38 +186,23 @@
             )
             eye_rect = pygame.Rect(0, 0, eye_radius_x * 2, eye_radius_y * 2)
             eye_rect.center = eye_center
-<<<<<<< HEAD
             pygame.draw.ellipse(surface, settings.eye_color, eye_rect)
-=======
-            pygame.draw.ellipse(self._screen, settings.eye_color, eye_rect)
->>>>>>> 401d7368
 
             # Eyelid (upper)
             if self._eye_open < 1.0:
                 lid_height = int((1.0 - self._eye_open) * eye_radius_y * 2)
                 lid_rect = pygame.Rect(eye_rect.left, eye_rect.top, eye_rect.width, lid_height)
-<<<<<<< HEAD
                 pygame.draw.rect(surface, settings.face_color, lid_rect, border_radius=eye_radius_x)
-=======
-                pygame.draw.rect(self._screen, settings.face_color, lid_rect, border_radius=eye_radius_x)
->>>>>>> 401d7368
 
             # Pupil with highlight
             pupil_center = (
                 eye_center[0] + int(self._pupil_offset[0] * side),
                 eye_center[1] + int(self._pupil_offset[1]) + int((1.0 - self._eye_open) * eye_radius_y * 0.4),
             )
-<<<<<<< HEAD
             pygame.draw.circle(surface, settings.pupil_color, pupil_center, pupil_radius)
             highlight = pygame.Rect(0, 0, pupil_radius // 2, pupil_radius // 2)
             highlight.center = (pupil_center[0] - pupil_radius // 2, pupil_center[1] - pupil_radius // 2)
             pygame.draw.ellipse(surface, (255, 255, 255), highlight)
-=======
-            pygame.draw.circle(self._screen, settings.pupil_color, pupil_center, pupil_radius)
-            highlight = pygame.Rect(0, 0, pupil_radius // 2, pupil_radius // 2)
-            highlight.center = (pupil_center[0] - pupil_radius // 2, pupil_center[1] - pupil_radius // 2)
-            pygame.draw.ellipse(self._screen, (255, 255, 255), highlight)
->>>>>>> 401d7368
 
             # Lower lid to soften when blinking
             if self._eye_open < 0.9:
@@ -253,11 +213,7 @@
                     eye_rect.width,
                     lower_lid_height,
                 )
-<<<<<<< HEAD
                 pygame.draw.rect(surface, settings.face_color, lower_rect, border_radius=eye_radius_x)
-=======
-                pygame.draw.rect(self._screen, settings.face_color, lower_rect, border_radius=eye_radius_x)
->>>>>>> 401d7368
 
         # Mouth
         mouth_width = int(face_width * 0.42)
@@ -268,46 +224,28 @@
         mouth_rect = pygame.Rect(0, 0, mouth_width, mouth_height)
         mouth_rect.center = (center_x, center_y + int(face_height * 0.24))
 
-<<<<<<< HEAD
         pygame.draw.rect(surface, settings.lip_color, mouth_rect.inflate(0, int(face_height * 0.02)), border_radius=mouth_width // 2)
         pygame.draw.rect(surface, settings.mouth_color, mouth_rect, border_radius=mouth_width // 2)
-=======
-        pygame.draw.rect(self._screen, settings.lip_color, mouth_rect.inflate(0, int(face_height * 0.02)), border_radius=mouth_width // 2)
-        pygame.draw.rect(self._screen, settings.mouth_color, mouth_rect, border_radius=mouth_width // 2)
->>>>>>> 401d7368
 
         # Inner mouth shading and teeth indicator
         inner_height = max(6, int(mouth_height * 0.55))
         inner_rect = pygame.Rect(0, 0, int(mouth_width * 0.82), inner_height)
         inner_rect.center = (mouth_rect.centerx, mouth_rect.centery - inner_height // 4)
-<<<<<<< HEAD
         pygame.draw.rect(surface, (25, 10, 18), inner_rect, border_radius=inner_rect.height // 2)
-=======
-        pygame.draw.rect(self._screen, (25, 10, 18), inner_rect, border_radius=inner_rect.height // 2)
->>>>>>> 401d7368
 
         if openness < 0.35:
             lip_line = pygame.Rect(0, 0, int(mouth_width * 0.9), max(2, mouth_height // 6))
             lip_line.center = mouth_rect.center
-<<<<<<< HEAD
             pygame.draw.rect(surface, (240, 210, 220), lip_line, border_radius=lip_line.height // 2)
-=======
-            pygame.draw.rect(self._screen, (240, 210, 220), lip_line, border_radius=lip_line.height // 2)
->>>>>>> 401d7368
         else:
             teeth_height = max(4, int(mouth_height * 0.25))
             teeth_rect = pygame.Rect(0, 0, int(mouth_width * 0.78), teeth_height)
             teeth_rect.midtop = (mouth_rect.centerx, mouth_rect.top + teeth_height)
-<<<<<<< HEAD
             pygame.draw.rect(surface, (245, 244, 250), teeth_rect, border_radius=teeth_height // 2)
-=======
-            pygame.draw.rect(self._screen, (245, 244, 250), teeth_rect, border_radius=teeth_height // 2)
->>>>>>> 401d7368
 
             tongue_height = max(6, int(mouth_height * 0.3))
             tongue_rect = pygame.Rect(0, 0, int(mouth_width * 0.7), tongue_height)
             tongue_rect.midbottom = (mouth_rect.centerx, mouth_rect.bottom - max(2, tongue_height // 4))
-<<<<<<< HEAD
             pygame.draw.rect(surface, (255, 105, 140), tongue_rect, border_radius=tongue_height // 2)
 
         final_surface = surface
@@ -320,19 +258,13 @@
         self._screen.fill(settings.background_color)
         dest_rect = final_surface.get_rect(center=(self.window_size[0] // 2, self.window_size[1] // 2))
         self._screen.blit(final_surface, dest_rect)
-=======
-            pygame.draw.rect(self._screen, (255, 105, 140), tongue_rect, border_radius=tongue_height // 2)
->>>>>>> 401d7368
 
     # ------------------------------------------------------------------
     def run(self) -> None:
         pygame.init()
         pygame.display.set_caption("Robot Face")
         self._screen = pygame.display.set_mode(self.window_size)
-<<<<<<< HEAD
         self._canvas = pygame.Surface(self.render_size).convert_alpha()
-=======
->>>>>>> 401d7368
         self._clock = pygame.time.Clock()
 
         while self._running.is_set():
